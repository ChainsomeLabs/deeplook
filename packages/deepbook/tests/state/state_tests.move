--- conflicted
+++ resolved
@@ -155,7 +155,7 @@
         let price = 1 * constants::usdc_unit();
         let quantity = 10 * constants::sui_unit();
         let mut order_info = create_order_info_base(ALICE, price, quantity, true, test.ctx().epoch());
-        state.process_create(&mut order_info, test.ctx());
+        state.process_create(&mut order_info, false, test.ctx());
 
         // place taker with new fee structure
         test.next_epoch(OWNER);
@@ -164,7 +164,7 @@
         let taker_quantity = 1 * constants::sui_unit();
         let mut taker_order = create_order_info_base(BOB, taker_price, taker_quantity, false, test.ctx().epoch());
         taker_order.match_maker(&mut order_info.to_order(), 0);
-        let (settled, owed) = state.process_create(&mut taker_order, test.ctx());
+        let (settled, owed) = state.process_create(&mut taker_order, false, test.ctx());
         assert_eq(settled, balances::new(0, 1 * constants::usdc_unit(), 0));
         assert_eq(owed, balances::new(1 * constants::sui_unit(), 0, 500_000));
 
@@ -192,7 +192,6 @@
         let price = 1 * constants::usdc_unit();
         let quantity = 1000 * constants::sui_unit();
         let mut order_info = create_order_info_base(ALICE, price, quantity, true, test.ctx().epoch());
-<<<<<<< HEAD
         state.process_create(&mut order_info, test.ctx());
         let mut order = order_info.to_order();
 
@@ -215,13 +214,6 @@
         let (settled, owed) = state.process_create(&mut taker_order, test.ctx());
         assert_eq(settled, balances::new(0, 100 * constants::usdc_unit(), 0));
         assert_eq(owed, balances::new(100 * constants::sui_unit(), 0, 50_000_000));
-=======
-        state.process_create(&mut order_info, false, test.ctx());
-        taker_order.match_maker(&mut order_info.to_order(), 0);
-        let (settled, owed) = state.process_create(&mut taker_order, false, test.ctx());
-        assert_eq(settled, balances::new(0, 1 * constants::usdc_unit(), 0));
-        assert_eq(owed, balances::new(1 * constants::sui_unit(), 0, 1_000_000));
->>>>>>> 954e5727
 
         // alice makes a proposal to raise the stake required to 200 and votes for it
         test.next_tx(ALICE);
