--- conflicted
+++ resolved
@@ -144,23 +144,10 @@
             is_bid,
             pay_with_deep,
             expire_timestamp,
-<<<<<<< HEAD
-            trade_params,
-        );
-        self.book.create_order(&mut order_info, clock.timestamp_ms());
-        let (settled, owed) = self.state.process_create(&mut order_info, ctx);
-        // self.vault.settle_order(&mut order_info, self.state.account_mut(account.id(), ctx.epoch()));
-        self.vault.settle_account(settled, owed, account, proof);
-
-        if (order_info.remaining_quantity() > 0) order_info.emit_order_placed();
-
-        order_info
-=======
             clock,
             false,
             ctx,
         )
->>>>>>> 2ba2a9a4
     }
 
     /// Place a market order. Quantity is in base asset terms. Calls place_limit_order with
@@ -502,9 +489,8 @@
             market_order,
         );
         self.book.create_order(&mut order_info, clock.timestamp_ms());
-        self.state.process_create(&order_info, ctx);
-        self.vault.settle_order(&mut order_info, self.state.account_mut(account.id(), ctx.epoch()));
-        self.vault.settle_account(self.state.account_mut(account.id(), ctx.epoch()), account, proof);
+        let (settled, owed) = self.state.process_create(&mut order_info, ctx);
+        self.vault.settle_account(settled, owed, account, proof);
 
         if (order_info.remaining_quantity() > 0) order_info.emit_order_placed();
 
