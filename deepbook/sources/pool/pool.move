// Copyright (c) Mysten Labs, Inc.
// SPDX-License-Identifier: Apache-2.0

module deepbook::pool {
    use sui::{
        balance::{Self,Balance},
        table::{Self, Table},
        coin::{Self, Coin, TreasuryCap},
        clock::Clock,
        sui::SUI,
        event,
    };

    use std::{
        ascii::String,
        type_name,
    };

    use deepbook::{
        pool_state::{Self, PoolState, PoolEpochState},
        deep_price::{Self, DeepPrice},
        big_vector::{Self, BigVector},
        account::Account,
        user::User,
        utils::{compare, append},
        math::mul,
    };

    // <<<<<<<<<<<<<<<<<<<<<<<< Error Codes <<<<<<<<<<<<<<<<<<<<<<<<
    const EInvalidFee: u64 = 1;
    const ESameBaseAndQuote: u64 = 2;
    const EInvalidTickSize: u64 = 3;
    const EInvalidLotSize: u64 = 4;
    const EInvalidMinSize: u64 = 5;
    const EUserNotFound: u64 = 6;
    const EOrderInvalidPrice: u64 = 7;
    const EOrderBelowMinimumSize: u64 = 8;
    const EOrderInvalidLotSize: u64 = 9;
    const EInvalidExpireTimestamp: u64 = 10;

    // <<<<<<<<<<<<<<<<<<<<<<<< Constants <<<<<<<<<<<<<<<<<<<<<<<<
    const POOL_CREATION_FEE: u64 = 100 * 1_000_000_000; // 100 SUI, can be updated
    const TREASURY_ADDRESS: address = @0x0; // TODO: if different per pool, move to pool struct

    // <<<<<<<<<<<<<<<<<<<<<<<< Events <<<<<<<<<<<<<<<<<<<<<<<<
    /// Emitted when a new pool is created
    public struct PoolCreated<phantom BaseAsset, phantom QuoteAsset> has copy, store, drop {
        /// object ID of the newly created pool
        pool_id: ID,
        // 10^9 scaling
        taker_fee: u64,
        maker_fee: u64,
        tick_size: u64,
        lot_size: u64,
        min_size: u64,
    }

    /// Emitted when a maker order is injected into the order book.
    public struct OrderPlaced<phantom BaseAsset, phantom QuoteAsset> has copy, store, drop {
        /// object ID of the pool the order was placed on
        pool_id: ID,
        /// ID of the order within the pool
        order_id: u64,
        /// ID of the order defined by client
        client_order_id: u64,
        is_bid: bool,
        /// owner ID of the `AccountCap` that placed the order
        owner: address,
        original_quantity: u64,
        base_asset_quantity_placed: u64,
        price: u64,
        expire_timestamp: u64
    }

    /// Emitted when a maker order is canceled.
    public struct OrderCanceled<phantom BaseAsset, phantom QuoteAsset> has copy, store, drop {
        /// object ID of the pool the order was placed on
        pool_id: ID,
        /// ID of the order within the pool
        order_id: u64,
        /// ID of the order defined by client
        client_order_id: u64,
        is_bid: bool,
        /// owner ID of the `AccountCap` that canceled the order
        owner: address,
        original_quantity: u64,
        base_asset_quantity_canceled: u64,
        price: u64
    }

    // <<<<<<<<<<<<<<<<<<<<<<<< Structs <<<<<<<<<<<<<<<<<<<<<<<<

    /// Temporary to represent DEEP token, remove after we have the open-sourced the DEEP token contract
    public struct DEEP has store {}

    /// For each pool, order id is incremental and unique for each opening order.
    /// Orders that are submitted earlier has lower order ids.
    public struct Order has store, drop {
        // ID of the order within the pool
        order_id: u64,
        // ID of the order defined by client
        client_order_id: u64, // TODO: What does this ID do?
        // Price, only used for limit orders
        price: u64,
        // Quantity (in base asset terms) when the order is placed
        original_quantity: u64,
        // Quantity of the order currently held
        quantity: u64,
        // Quantity of fee (in fee asset terms) when the order is placed
        original_fee_quantity: u64,
        // Quantity of fee currently held
        fee_quantity: u64,
        // Whether or not pool is verified at order placement
        fee_is_deep: bool,
        // Whether the order is a bid or ask
        is_bid: bool,
        // Owner of the order
        owner: address,
        // Expiration timestamp in ms.
        expire_timestamp: u64,
        // reserved field for prevent self_matching
        self_matching_prevention: u8
    }

    // TODO: why Pool has `store` ?
    // TODO: consider adding back if necessary
    public struct Pool<phantom BaseAsset, phantom QuoteAsset> has key {
        id: UID,
        tick_size: u64,
        lot_size: u64,
        min_size: u64,
        bids: BigVector<Order>,
        asks: BigVector<Order>,
        next_bid_order_id: u64, // increments for each bid order
        next_ask_order_id: u64, // increments for each ask order
        deep_config: Option<DeepPrice>,
        users: Table<address, User>,
        // Potentially change to - epoch_data: Table<u64, LinkedTable<address, User>>
        // We can only check 1k dynamic fields in Table for a transaction, cannot verify that all addresses are after epoch x for last_refresh_epoch

        // Where funds will be held while order is live
        base_balances: Balance<BaseAsset>,
        quote_balances: Balance<QuoteAsset>,
        deepbook_balance: Balance<DEEP>,

        // Historical, current, and next PoolData
        pool_state: PoolState,

        // Store burned DEEP tokens
        burnt_balance: Balance<DEEP>,
    }

    // <<<<<<<<<<<<<<<<<<<<<<<< Package Functions <<<<<<<<<<<<<<<<<<<<<<<<

    /// Place a limit order to the order book.
    public(package) fun place_limit_order<BaseAsset, QuoteAsset>(
        self: &mut Pool<BaseAsset, QuoteAsset>,
        account: &mut Account,
        client_order_id: u64,
        price: u64,
        quantity: u64, // in base asset
        is_bid: bool, // true for bid, false for ask
        expire_timestamp: u64, // Expiration timestamp in ms
        clock: &Clock,
        ctx: &mut TxContext,
    ): u64 {
        // Refresh state as necessary if first order of epoch
        self.refresh(ctx);

        assert!(price > 0, EOrderInvalidPrice);
        assert!(price % self.tick_size == 0, EOrderInvalidPrice);
        // Check quantity is above minimum quantity (in base asset)
        assert!(quantity >= self.min_size, EOrderBelowMinimumSize);
        assert!(quantity % self.lot_size == 0, EOrderInvalidLotSize);
        assert!(expire_timestamp > clock.timestamp_ms(), EInvalidExpireTimestamp);

        let maker_fee = self.pool_state.maker_fee();
        let mut fee_quantity;
        let mut place_quantity = quantity;
        // If order fee is paid in DEEP tokens
        if (self.fee_is_deep()) {
            let config = self.deep_config.borrow();
            // quantity is always in terms of base asset
            // TODO: option to use deep_per_quote if base not available
            // TODO: make sure there is mul_down and mul_up for rounding
            let deep_quantity = mul(config.deep_per_base(), quantity);
            fee_quantity = mul(deep_quantity, maker_fee);
            self.deposit_deep(account, fee_quantity, ctx);
        }
        // If unverified pool, fees paid in base/quote assets
        else {
            fee_quantity = mul(quantity, maker_fee); // if q = 100, fee = 0.1, fee_q = 10 (in base assets)
            place_quantity = place_quantity - fee_quantity; // if q = 100, fee_q = 10, place_q = 90 (in base assets)
            if (is_bid) {
                fee_quantity = mul(fee_quantity, price); // if price = 5, fee_q = 50 (in quote assets)
                self.deposit_quote(account, fee_quantity, ctx);
            } else {
                self.deposit_base(account, fee_quantity, ctx);
            };
        };

        let user_data = &mut self.users[account.owner()];
        let (available_base_amount, available_quote_amount) = user_data.settle_amounts();

        if (is_bid) {
            // Deposit quote asset if there's not enough in custodian
            // Convert input quantity into quote quantity
            let quote_quantity = mul(quantity, price);
            if (available_quote_amount < quantity){
                let difference = quote_quantity - available_quote_amount;
                let quote: Coin<QuoteAsset> = account.withdraw(difference, ctx);
                self.quote_balances.join(quote.into_balance());
                user_data.set_settle_amounts(
                    available_base_amount,
                    0,
                    ctx
                );
            } else {
                user_data.set_settle_amounts(
                    available_base_amount,
                    available_quote_amount - quote_quantity,
                    ctx
                );
            };
        } else {
            // Deposit base asset if there's not enough in custodian
            if (available_base_amount < quantity){
                let difference = quantity - available_base_amount;
                let base = account.withdraw(difference, ctx);
                self.base_balances.join(base.into_balance());
                user_data.set_settle_amounts(
                    0,
                    available_quote_amount,
                    ctx
                );
            } else {
                user_data.set_settle_amounts(
                    available_base_amount - quantity,
                    available_quote_amount,
                    ctx
                );
            };
        };

        let order_id = self.internal_place_limit_order(client_order_id, price, place_quantity, fee_quantity, is_bid, expire_timestamp, ctx);
        event::emit(OrderPlaced<BaseAsset, QuoteAsset> {
            pool_id: self.id.to_inner(),
            order_id: 0,
            client_order_id,
            is_bid,
            owner: account.owner(),
            original_quantity: quantity,
            base_asset_quantity_placed: quantity,
            price,
            expire_timestamp: 0, // TODO
        });

        order_id
    }

    #[allow(unused_function, unused_variable)]
    /// cancels an order by id
    public(package) fun cancel_order<BaseAsset, QuoteAsset>(
        self: &mut Pool<BaseAsset, QuoteAsset>,
        account: &mut Account,
        order_id: u64,
        ctx: &mut TxContext,
    ) {
        // TODO: find order in corresponding BigVec using order_id
        // Sample order that is cancelled
        let order_cancelled = self.internal_cancel_order(order_id, ctx);

        // withdraw main assets back into user account
        if (order_cancelled.is_bid) {
            // deposit quote asset back into user account
            let quote_asset_quantity = mul(order_cancelled.quantity, order_cancelled.price);
            self.withdraw_quote(account, quote_asset_quantity, ctx)
        } else {
            // deposit base asset back into user account
            self.withdraw_base(account, order_cancelled.quantity, ctx)
        };

        // withdraw fees into user account
        // if pool is verified at the time of order placement, fees are in deepbook tokens
        if (order_cancelled.fee_is_deep) {
            // withdraw deepbook fees
            self.withdraw_deep(account, order_cancelled.fee_quantity, ctx)
        } else if (order_cancelled.is_bid) {
            // withdraw quote asset fees
            // can be combined with withdrawal above, separate now for clarity
            self.withdraw_quote(account, order_cancelled.fee_quantity, ctx)
        } else {
            // withdraw base asset fees
            // can be combined with withdrawal above, separate now for clarity
            self.withdraw_base(account, order_cancelled.fee_quantity, ctx)
        };

        // Emit order cancelled event
        event::emit(OrderCanceled<BaseAsset, QuoteAsset> {
            pool_id: self.id.to_inner(), // Get inner id from UID
            order_id: order_cancelled.order_id,
            client_order_id: order_cancelled.client_order_id,
            is_bid: order_cancelled.is_bid,
            owner: order_cancelled.owner,
            original_quantity: order_cancelled.original_quantity,
            base_asset_quantity_canceled: order_cancelled.quantity,
            price: order_cancelled.price
        })
    }

    /// Claim the rebates for the user
    public(package) fun claim_rebates<BaseAsset, QuoteAsset>(
        self: &mut Pool<BaseAsset, QuoteAsset>,
        ctx: &mut TxContext
    ): Coin<DEEP> {
        let user = self.get_user_mut(ctx.sender(), ctx);
        let amount = user.reset_rebates();
        self.deepbook_balance
            .split(amount)
            .into_coin(ctx)
    }

    /// Withdraw settled funds back into user account
    public(package) fun withdraw_settled_funds<BaseAsset, QuoteAsset>(
        self: &mut Pool<BaseAsset, QuoteAsset>,
        account: &mut Account,
        ctx: &mut TxContext,
    ) {
        // Get the valid user information
        let user_data = &mut self.users[account.owner()];
        let (base_amount, quote_amount) = user_data.settle_amounts();

        // Take the valid amounts from the pool balances, deposit into user account
        if (base_amount > 0) {
            let base_coin = coin::from_balance(self.base_balances.split(base_amount), ctx);
            account.deposit(base_coin);
        };
        if (quote_amount > 0) {
            let quote_coin = coin::from_balance(self.quote_balances.split(quote_amount), ctx);
            account.deposit(quote_coin);
        };

        // Reset the user's settled amounts
        user_data.set_settle_amounts(0, 0, ctx);
    }

    #[allow(unused_function, unused_variable)]
    /// Allow canceling of all orders for an account
    public(package) fun cancel_all<BaseAsset, QuoteAsset>(
        _self: &mut Pool<BaseAsset, QuoteAsset>,
        _account: &mut Account,
        _ctx: &mut TxContext,
    ) {
        // TODO: to implement
    }

    #[allow(unused_function, unused_variable)]
    public(package) fun swap_exact_base_for_quote<BaseAsset, QuoteAsset>(
        _self: &mut Pool<BaseAsset, QuoteAsset>,
        _client_order_id: u64,
        _account: &mut Account,
        _quantity: u64,
        _ctx: &mut TxContext,
    ) {
        // TODO: to implement
    }

    #[allow(unused_function, unused_variable)]
    public(package) fun swap_exact_quote_for_base<BaseAsset, QuoteAsset>(
        _self: &mut Pool<BaseAsset, QuoteAsset>,
        _client_order_id: u64,
        _account: &mut Account,
        _quantity: u64,
        _ctx: &mut TxContext,
    ) {
        // TODO: to implement
    }

    /// Creates a new pool for trading and returns pool_key, called by state module
    public(package) fun create_pool<BaseAsset, QuoteAsset>(
        taker_fee: u64,
        maker_fee: u64,
        tick_size: u64,
        lot_size: u64,
        min_size: u64,
        creation_fee: Balance<SUI>,
        ctx: &mut TxContext,
    ): String {
        assert!(creation_fee.value() == POOL_CREATION_FEE, EInvalidFee);
        assert!(tick_size > 0, EInvalidTickSize);
        assert!(lot_size > 0, EInvalidLotSize);
        assert!(min_size > 0, EInvalidMinSize);

        assert!(type_name::get<BaseAsset>() != type_name::get<QuoteAsset>(), ESameBaseAndQuote);

        let pool_uid = object::new(ctx);

        event::emit(PoolCreated<BaseAsset, QuoteAsset> {
            pool_id: pool_uid.to_inner(),
            taker_fee,
            maker_fee,
            tick_size,
            lot_size,
            min_size,
        });

        let pool = (Pool<BaseAsset, QuoteAsset> {
            id: pool_uid,
            bids: big_vector::empty(10000, 1000, ctx),
            asks: big_vector::empty(10000, 1000, ctx),
            next_bid_order_id: 0,
            next_ask_order_id: 0,
            users: table::new(ctx),
            deep_config: option::none(),
            tick_size,
            lot_size,
            min_size,
            base_balances: balance::zero(),
            quote_balances: balance::zero(),
            deepbook_balance: balance::zero(),
            burnt_balance: balance::zero(),
<<<<<<< HEAD
            pool_state: pool_state::empty(ctx, 0, taker_fee, maker_fee),
=======
            pool_state: pool_state::new_pool_state(0, taker_fee, maker_fee, ctx),
>>>>>>> e4131c1e
        });

        transfer::public_transfer(creation_fee.into_coin(ctx), TREASURY_ADDRESS);
        let pool_key = pool.pool_key();
        transfer::share_object(pool);

        pool_key
    }

    /// Increase a user's stake
    public(package) fun increase_user_stake<BaseAsset, QuoteAsset>(
        self: &mut Pool<BaseAsset, QuoteAsset>,
        user: address,
        amount: u64,
        ctx: &TxContext,
    ): u64 {
        self.get_user_mut(user, ctx).increase_stake(amount)
    }

    /// Removes a user's stake
    public(package) fun remove_user_stake<BaseAsset, QuoteAsset>(
        self: &mut Pool<BaseAsset, QuoteAsset>,
        user: address,
        ctx: &TxContext
    ): (u64, u64) {
        self.get_user_mut(user, ctx).remove_stake()
    }

    /// Get the user's (current, next) stake amounts
    public(package) fun get_user_stake<BaseAsset, QuoteAsset>(
        self: &mut Pool<BaseAsset, QuoteAsset>,
        user: address,
        ctx: &TxContext,
    ): (u64, u64) {
        if (!self.users.contains(user)) {
            (0, 0)
        } else {
            self.get_user_mut(user, ctx).stake()
        }
    }

    /// Add a new price point to the pool.
    public(package) fun add_deep_price_point<BaseAsset, QuoteAsset>(
        self: &mut Pool<BaseAsset, QuoteAsset>,
        base_conversion_rate: u64,
        quote_conversion_rate: u64,
        timestamp: u64,
    ) {
        if (self.deep_config.is_none()) {
            self.deep_config.fill(deep_price::empty());
        };
        self.deep_config
            .borrow_mut()
            .add_price_point(base_conversion_rate, quote_conversion_rate, timestamp);
    }

    /// First interaction of each epoch processes this state update
    public(package) fun refresh<BaseAsset, QuoteAsset>(
        self: &mut Pool<BaseAsset, QuoteAsset>,
        ctx: &TxContext,
    ) {
        self.pool_state.refresh(ctx); // change to by account?
    }

    /// Update the pool's next pool state.
    /// During an epoch refresh, the current pool state is moved to historical pool state.
    /// The next pool state is moved to current pool state.
    public(package) fun set_next_epoch<BaseAsset, QuoteAsset>(
        self: &mut Pool<BaseAsset, QuoteAsset>,
        next_epoch_pool_state: Option<PoolEpochState>,
    ) {
        self.pool_state.set_next_epoch(next_epoch_pool_state);
    }

    /// Get the base and quote asset of pool, return as ascii strings
    public(package) fun get_base_quote_types<BaseAsset, QuoteAsset>(_self: &Pool<BaseAsset, QuoteAsset>): (String, String) {
        (type_name::get<BaseAsset>().into_string(), type_name::get<QuoteAsset>().into_string())
    }

    /// Get the pool key string base+quote (if base, quote in lexicographic order) otherwise return quote+base
    /// TODO: Why is this needed as a key? Why don't we just use the ID of the pool as an ID? 
    public(package) fun pool_key<BaseAsset, QuoteAsset>(self: &Pool<BaseAsset, QuoteAsset>): String {
        let (base, quote) = get_base_quote_types(self);
        if (compare(&base, &quote)) {
            append(&base, &quote)
        } else {
            append(&quote, &base)
        }
    }

    // <<<<<<<<<<<<<<<<<<<<<<<< Internal Functions <<<<<<<<<<<<<<<<<<<<<<<<

    /// Get the user object, refresh the user, and burn the DEEP tokens if necessary
    ///
    /// TODO: remove hidden mutation from access function.
    /// TODO: context should not be an argument here.
    fun get_user_mut<BaseAsset, QuoteAsset>(
        self: &mut Pool<BaseAsset, QuoteAsset>,
        user: address,
        ctx: &TxContext
    ): &mut User {
        assert!(self.users.contains(user), EUserNotFound);

        let user = &mut self.users[user];
        let burn_amount = user.refresh(ctx);
        if (burn_amount > 0) {
            let burnt_balance = self.deepbook_balance.split(burn_amount);
            self.burnt_balance.join(burnt_balance);
        };

        user
    }

    /// This will be automatically called if not enough assets in settled_funds for a trade
    /// User cannot manually deposit. Funds are withdrawn from user account and merged into pool balances.
    fun deposit_base<BaseAsset, QuoteAsset>(
        self: &mut Pool<BaseAsset, QuoteAsset>,
        user_account: &mut Account,
        amount: u64,
        ctx: &mut TxContext,
    ) {
        let base = user_account.withdraw(amount, ctx);
        self.base_balances.join(base.into_balance());
    }

    fun deposit_quote<BaseAsset, QuoteAsset>(
        self: &mut Pool<BaseAsset, QuoteAsset>,
        user_account: &mut Account,
        amount: u64,
        ctx: &mut TxContext,
    ) {
        let quote = user_account.withdraw(amount, ctx);
        self.quote_balances.join(quote.into_balance());
    }

    fun deposit_deep<BaseAsset, QuoteAsset>(
        self: &mut Pool<BaseAsset, QuoteAsset>,
        user_account: &mut Account,
        amount: u64,
        ctx: &mut TxContext,
    ) {
        let coin = user_account.withdraw(amount, ctx);
        self.deepbook_balance.join(coin.into_balance());
    }

    fun withdraw_base<BaseAsset, QuoteAsset>(
        self: &mut Pool<BaseAsset, QuoteAsset>,
        user_account: &mut Account,
        amount: u64,
        ctx: &mut TxContext,
    ) {
        let coin = self.base_balances.split(amount).into_coin(ctx);
        user_account.deposit(coin);
    }

    fun withdraw_quote<BaseAsset, QuoteAsset>(
        self: &mut Pool<BaseAsset, QuoteAsset>,
        user_account: &mut Account,
        amount: u64,
        ctx: &mut TxContext,
    ) {
        let coin = self.quote_balances.split(amount).into_coin(ctx);
        user_account.deposit(coin);
    }

    fun withdraw_deep<BaseAsset, QuoteAsset>(
        self: &mut Pool<BaseAsset, QuoteAsset>,
        user_account: &mut Account,
        amount: u64,
        ctx: &mut TxContext,
    ) {
        let coin = self.deepbook_balance.split(amount).into_coin(ctx);
        user_account.deposit(coin);
    }

    #[allow(unused_function)]
    /// Send fees collected in input tokens to treasury
    fun send_treasury<T>(fee: Coin<T>) {
        transfer::public_transfer(fee, TREASURY_ADDRESS)
    }

    /// Balance accounting happens before this function is called
    fun internal_place_limit_order<BaseAsset, QuoteAsset>(
        self: &mut Pool<BaseAsset, QuoteAsset>,
        client_order_id: u64,
        price: u64,
        quantity: u64,
        fee_quantity: u64,
        is_bid: bool, // true for bid, false for ask
        expire_timestamp: u64, // Expiration timestamp in ms
        ctx: &TxContext,
    ): u64 {
        let order_id = self.next_bid_order_id;
        // Create Order
        let _order = Order {
            order_id,
            client_order_id,
            price,
            original_quantity: quantity,
            quantity,
            original_fee_quantity: fee_quantity,
            fee_quantity,
            fee_is_deep: self.fee_is_deep(),
            is_bid,
            owner: ctx.sender(),
            expire_timestamp,
            self_matching_prevention: 0, // TODO
        };

        if (is_bid){
            // TODO: Place ask order into BigVec

            // Increment order id
            self.next_bid_order_id = self.next_bid_order_id + 1;
        } else {
            // TODO: Place ask order into BigVec

            // Increment order id
            self.next_ask_order_id = self.next_ask_order_id + 1;
        };

        order_id
    }

    /// Cancels an order and returns it
    fun internal_cancel_order<BaseAsset, QuoteAsset>(
        _self: &mut Pool<BaseAsset, QuoteAsset>,
        _order_id: u64,
        _ctx: &TxContext,
    ): Order {

        // TODO: cancel order using order_id, return canceled order

        Order {
            order_id: 0,
            client_order_id: 1,
            price: 10000,
            original_quantity: 2000,
            quantity: 1000,
            original_fee_quantity: 20,
            fee_quantity: 10,
            fee_is_deep: true,
            is_bid: false,
            owner: @0x0,
            expire_timestamp: 0,
            self_matching_prevention: 0, // TODO
        }
    }

    /// Returns if the order fee is paid in deep tokens
    fun fee_is_deep<BaseAsset, QuoteAsset>(self: &Pool<BaseAsset, QuoteAsset>): bool {
        self.deep_config.is_some()
    }

    #[allow(unused_function)]
    fun correct_supply<B, Q>(self: &mut Pool<B, Q>, tcap: &mut TreasuryCap<DEEP>) {
        let amount = self.burnt_balance.value();
        let burnt = self.burnt_balance.split(amount);
        tcap.supply_mut().decrease_supply(burnt);
    }
    // Will be replaced by actual deep token package dependency

    // // Other helpful functions
    // TODO: taker order, send fees directly to treasury
    // public(package) fun modify_order()
    // public(package) fun get_order()
    // public(package) fun get_all_orders()
    // public(package) fun get_book()
}<|MERGE_RESOLUTION|>--- conflicted
+++ resolved
@@ -419,11 +419,7 @@
             quote_balances: balance::zero(),
             deepbook_balance: balance::zero(),
             burnt_balance: balance::zero(),
-<<<<<<< HEAD
             pool_state: pool_state::empty(ctx, 0, taker_fee, maker_fee),
-=======
-            pool_state: pool_state::new_pool_state(0, taker_fee, maker_fee, ctx),
->>>>>>> e4131c1e
         });
 
         transfer::public_transfer(creation_fee.into_coin(ctx), TREASURY_ADDRESS);
